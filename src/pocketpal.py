"""Main module to run the assistant bot."""

from prompt_toolkit import PromptSession
from rich.panel import Panel
from rich.text import Text

from address_book import AddressBook
from autocomplete import CommandCompleter
from commands import Commands, Source
from custom_console import console
from error_handlers import ExitApp, InputArgsError, InternalError
from file_operations import ADDRESS_BOOK_FILE, NOTES_FILE, load_data, save_data
from notes import NoteBook


def parse_input(user_input: str) -> tuple[str, list[str]]:
    """Parses user input and returns the command and arguments.

    param: user_input: The user input.
    return: The command in lowercase and list of arguments.
    """
    cmd, *args = user_input.split()
    cmd = cmd.strip().lower()
    args = [arg.strip() for arg in args if arg.strip()]
    return cmd, args


def main():
    """Main function to run the assistant bot."""

    book = load_data(ADDRESS_BOOK_FILE) or AddressBook()
    notes = load_data(NOTES_FILE) or NoteBook()
    session = PromptSession(completer=CommandCompleter())
    console.print(Panel(":wave: Welcome to the assistant bot!", expand=False), style="bold green")
    while True:
        try:
            user_input = session.prompt("Enter a command: ")
            if not user_input.strip():
                continue
            command, args = parse_input(user_input)
            command_object = Commands.get_command(command)
            if not command_object:
                console.print("Invalid command.", style="bold red")
                continue
            if command_object in (Commands.EXIT, Commands.CLOSE):
                raise ExitApp
            command_object.value.validate_args(args)
            args_len = command_object.value.args_len
<<<<<<< HEAD
=======
            if command_object == Commands.CLEANUP:
                command_object.value.run(args)
                if args[0] == "all" or args[0] == "address-book":
                    book = AddressBook()
                if args[0] == "all" or args[0] == "notes":
                    notes = NoteBook()

                continue
>>>>>>> e6dbbfe2
            if command_object.value.source == Source.ADDRESS_BOOK:
                result = command_object.value.run(args, book) if args_len else command_object.value.run(book)
            elif command_object.value.source == Source.NOTES:
                result = command_object.value.run(args, notes) if args_len else command_object.value.run(notes)
            elif command_object.value.source == Source.ALL:
                result = (
                    command_object.value.run(args, book, notes) if args_len else command_object.value.run(book, notes)
                )
            elif command_object.value.source == Source.APP:
                result = command_object.value.run(args) if args_len else command_object.value.run()
            elif command_object.value.source == Source.ALL:
                result = (
                    command_object.value.run(args, book, notes) if args_len else command_object.value.run(book, notes)
                )
            else:
                raise InternalError
            if result:
                console.print(result)
        except (InputArgsError, InternalError) as error:
            console.print(Text(str(error), style="bold red"))
        except (KeyboardInterrupt, ExitApp):
            save_data(book, ADDRESS_BOOK_FILE)
            save_data(notes, NOTES_FILE)
            console.print("Data saved", style="bold blue")
            break


if __name__ == "__main__":
    main()<|MERGE_RESOLUTION|>--- conflicted
+++ resolved
@@ -46,8 +46,6 @@
                 raise ExitApp
             command_object.value.validate_args(args)
             args_len = command_object.value.args_len
-<<<<<<< HEAD
-=======
             if command_object == Commands.CLEANUP:
                 command_object.value.run(args)
                 if args[0] == "all" or args[0] == "address-book":
@@ -56,7 +54,6 @@
                     notes = NoteBook()
 
                 continue
->>>>>>> e6dbbfe2
             if command_object.value.source == Source.ADDRESS_BOOK:
                 result = command_object.value.run(args, book) if args_len else command_object.value.run(book)
             elif command_object.value.source == Source.NOTES:
