"""Module to store the commands and their information."""

from dataclasses import dataclass
from enum import Enum, auto
from typing import Callable, Optional, Union

from rich.panel import Panel
from rich.table import Table
from rich.text import Text

from actions import (
    add_address,
    add_birthday,
    add_contact,
    add_email,
    birthdays,
    change_phone,
    cleanup,
    edit_email,
    print_commands_table,
    remove_contact,
    remove_email,
    search_by_partial_name,
    show_all,
    show_birthday,
    show_email,
    show_phone,
)
from actions_notes import (
    add_note,
    add_tag,
    attach_note,
    delete_note,
    edit_note,
    find_by_tag,
    remove_tag,
    replace_note,
    search_notes,
    show_notes,
    show_notes_contact,
    sort_by_tag,
)
from error_handlers import InputArgsError
from file_operations import import_csv


class Source(Enum):
    """Enum to store the source where to apply command."""

    APP = auto()
    ALL = auto()
    ADDRESS_BOOK = auto()
    NOTES = auto()
<<<<<<< HEAD
    ALL = auto()
    APP = auto()
=======
>>>>>>> e6dbbfe2


@dataclass
class Command:
    """Dataclass to store command information."""

    cli_name: str
    """The name of the command for input from CLI."""
    description: str
    """Description of the command."""
    run: Callable[..., Union[str, Table, Text, Panel, None]]
    """Function to run the command."""
    args_len: int
    """Number of arguments for command. 0, the command does not receive arguments. -1 means any number of arguments."""
    input_help: str
    """Help message for the command with the correct input format."""
    source: Source
    """Source where to apply the command."""

    def validate_args(self, args: Optional[list[str]] = None):
        """Validates the number of arguments.

        param: args: List of arguments.
        raises: InputArgsError: If the number of arguments is incorrect.
        """
        if (args is None and self.args_len == 0) or self.args_len < 0:
            return
        if args is None or len(args) != self.args_len:
            raise InputArgsError(self.input_help)


class Commands(Enum):
    """Enum to store all the commands."""

    ADD = Command(
        cli_name="add",
        description="Adds a contact to the address book.",
        run=add_contact,
        args_len=2,
        input_help="add <name> <phone>. Use _ to separate first and last names.",
        source=Source.ADDRESS_BOOK,
    )
    ADD_ADDRESS = Command(
        cli_name="add-address",
        description="Adds an address to a contact.",
        run=add_address,
        args_len=2,
        input_help="add-address <name> <address>",
        source=Source.ADDRESS_BOOK,
    )
    ADD_BIRTHDAY = Command(
        cli_name="add-birthday",
        description="Adds a birthday to a contact.",
        run=add_birthday,
        args_len=2,
        input_help="add-birthday <name> <birthday>",
        source=Source.ADDRESS_BOOK,
    )
    ADD_EMAIL = Command(
        cli_name="add-email",
        description="Adds an email to a contact.",
        run=add_email,
        args_len=2,
        input_help="add-email <name> <email>",
        source=Source.ADDRESS_BOOK,
    )
    ADD_NOTE = Command(
        cli_name="add-note",
        description="Adds a note.",
        run=add_note,
        args_len=-1,
        input_help="add-note <name> <note>",
        source=Source.NOTES,
    )
    ADD_TAG = Command(
        cli_name="add-tag",
        description="Adds a tag to a note.",
        run=add_tag,
        args_len=2,
        input_help="add-tag <note_title> <tag>",
        source=Source.NOTES,
    )
    ATTACH_NOTE = Command(
        cli_name="attach-note",
        description="Attaches a note to a contact.",
        run=attach_note,
        args_len=2,
        input_help="attach-note <note_tittle> <contact_name>",
        source=Source.ALL,
    )
    BIRTHDAYS = Command(
        cli_name="birthdays",
        description="Shows upcoming birthdays.",
        run=birthdays,
        args_len=-1,
        input_help="birthdays <days_interval>",
        source=Source.ADDRESS_BOOK,
    )
    CHANGE_PHONE = Command(
        cli_name="change",
        description="Changes contact's phone.",
        run=change_phone,
        args_len=3,
        input_help="change <name> <old_phone> <new_phone>",
        source=Source.ADDRESS_BOOK,
    )
    CLOSE = Command(
        cli_name="close",
        description="Closes the assistant bot.",
        run=lambda: "Good bye!",
        args_len=0,
        input_help="close",
        source=Source.APP,
    )
    DELETE_NOTE = Command(
        cli_name="delete-note",
        description="Deletes a note.",
        run=delete_note,
        args_len=1,
        input_help="delete-note <note>",
        source=Source.NOTES,
    )
    EDIT_EMAIL = Command(
        cli_name="edit-email",
        description="Edits the email of a contact.",
        run=edit_email,
        args_len=3,
        input_help="edit-email <name> <old_email> <new_email>",
        source=Source.ADDRESS_BOOK,
    )
    EDIT_NOTE = Command(
        cli_name="edit-note",
        description="Edits a note.",
        run=edit_note,
        args_len=2,
        input_help="edit-note <note_title> <new_body>",
        source=Source.NOTES,
    )
    EXIT = Command(
        cli_name="exit",
        description="Exits the assistant bot.",
        run=lambda: "Good bye!",
        args_len=0,
        input_help="exit",
        source=Source.APP,
    )
    FIND_BY_TAG = Command(
        cli_name="find-by-tag",
        description="Finds notes by tag.",
        run=find_by_tag,
        args_len=1,
        input_help="find-by-tag <tag>",
        source=Source.NOTES,
    )
    HELP = Command(
        cli_name="help",
        description="Shows the list of available commands.",
        run=lambda: print_commands_table(Commands),
        args_len=0,
        input_help="help",
        source=Source.APP,
    )
    REMOVE_CONTACT = Command(
        cli_name="remove",
        description="Removes a contact from the address book.",
        run=remove_contact,
        args_len=1,
        input_help="remove <name>",
        source=Source.ADDRESS_BOOK,
    )
    REMOVE_EMAIL = Command(
        cli_name="remove-email",
        description="Removes the email of a contact.",
        run=remove_email,
        args_len=2,
        input_help="remove-email <name> <email>",
        source=Source.ADDRESS_BOOK,
    )
    REMOVE_TAG = Command(
        cli_name="remove-tag",
        description="Removes a tag from a note.",
        run=remove_tag,
        args_len=2,
        input_help="remove-tag <note_title> <tag>",
        source=Source.NOTES,
    )
    REPLACE_NOTE = Command(
        cli_name="replace-note",
        description="Replaces a note.",
        run=replace_note,
        args_len=2,
        input_help="replace-note <note_title> <new_body>",
        source=Source.NOTES,
    )
    SEARCH_BY_PARTIAL_NAME = Command(
        cli_name="search",
        description="Searches for contacts by partial name.",
        run=search_by_partial_name,
        args_len=1,
        input_help="search <partial_name>",
        source=Source.ADDRESS_BOOK,
    )
    SEARCH_NOTES = Command(
        cli_name="search-notes",
        description="Searches notes.",
        run=search_notes,
        args_len=1,
        input_help="search-notes <query>",
        source=Source.NOTES,
    )
    SHOW_ALL = Command(
        cli_name="all",
        description="Shows all contacts in the address book.",
        run=show_all,
        args_len=0,
        input_help="all",
        source=Source.ADDRESS_BOOK,
    )
    SHOW_BIRTHDAY = Command(
        cli_name="show-birthday",
        description="Shows the birthday of a contact.",
        run=show_birthday,
        args_len=1,
        input_help="show-birthday <name>",
        source=Source.ADDRESS_BOOK,
    )
    SHOW_EMAIL = Command(
        cli_name="show-email",
        description="Shows the email of a contact.",
        run=show_email,
        args_len=1,
        input_help="show-email <name>",
        source=Source.ADDRESS_BOOK,
    )
    SHOW_NOTES = Command(
        cli_name="show-notes",
        description="Shows all notes.",
        run=show_notes,
        args_len=0,
        input_help="show-notes",
        source=Source.NOTES,
    )
    SHOW_NOTES_CONTACT = Command(
        cli_name="show-notes-contact",
        description="Shows all notes of a contact.",
        run=show_notes_contact,
        args_len=1,
        input_help="show-notes-contact <name>",
        source=Source.NOTES,
    )
    SHOW_PHONE = Command(
        cli_name="phone",
        description="Shows the phone number of a contact.",
        run=show_phone,
        args_len=1,
        input_help="phone <name>",
        source=Source.ADDRESS_BOOK,
    )
    SORT_BY_TAG = Command(
        cli_name="sort-by-tag",
        description="Sorts notes by tag.",
        run=sort_by_tag,
        args_len=0,
        input_help="sort-by-tag <tag>",
        source=Source.NOTES,
    )
    CLEANUP = Command(
        cli_name="cleanup",
        description="Cleans up dumps files from system.",
        run=cleanup,
        args_len=1,
        input_help="cleanup <all | address-book | notes>",
        source=Source.ALL,
    )
    IMPORT = Command(
        cli_name="import",
        description="Imports contacts and notes from a csv file.",
        run=import_csv,
        args_len=0,
        input_help="import",
        source=Source.ALL,
    )

    @classmethod
    def get_command(cls, command_name: str) -> Optional["Commands"]:
        """Returns the command based on the cli command name.

        param: command_name: The name of the command.
        return: Optional[Command]: The command object.
        """
        for command in cls:
            if command.value.cli_name == command_name:
                return command
        return None

    @classmethod
    def get_commands_list(cls) -> list[str]:
        """Returns a list of all the command names.

        return: list[str]: List of command names.
        """
        return [command.value.cli_name for command in cls]<|MERGE_RESOLUTION|>--- conflicted
+++ resolved
@@ -51,11 +51,8 @@
     ALL = auto()
     ADDRESS_BOOK = auto()
     NOTES = auto()
-<<<<<<< HEAD
     ALL = auto()
     APP = auto()
-=======
->>>>>>> e6dbbfe2
 
 
 @dataclass
